--- conflicted
+++ resolved
@@ -285,11 +285,6 @@
     # Compute residual voltage by subtracting all known spikes
     spike_times = np.zeros(Probe.n_samples, dtype='byte')
     spike_probabilities = np.zeros(template_labels.size)
-<<<<<<< HEAD
-    spike_biases = np.zeros(template_labels.size)
-    template_error = np.zeros(template_labels.size)
-    spike_bool = np.zeros((template_labels.size, residual_voltage.size), dtype='bool')
-=======
     spike_biases = np.zeros((template_labels.size, neighbors.size))
     template_error = np.zeros((template_labels.size, neighbors.size))
     spike_bool = np.zeros((template_labels.size, Probe.n_samples), dtype='bool')
@@ -319,7 +314,6 @@
                 temp[temp_win[0]:temp_win[1]], temp[temp_win[0]:temp_win[1]])
             n += 1
     residual_voltage = np.copy(Probe.get_voltage(channel))
->>>>>>> d96a9fdc
     n = 0
     for temp_label, temp in zip(template_labels, multi_templates):
         spike_times[:] = 0  # Reset to zero each iteration
